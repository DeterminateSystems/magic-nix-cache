--- conflicted
+++ resolved
@@ -345,11 +345,7 @@
     let token_response: TokenResponse = token_response
         .json()
         .await
-<<<<<<< HEAD
-        .with_context(|| String::from("converting response into json"))?;
-=======
         .with_context(|| "converting response into json")?;
->>>>>>> ef5c9ec6
 
     let new_github_jwt_string = token_response.value;
     let netrc_contents = tokio::fs::read_to_string(netrc_path)
